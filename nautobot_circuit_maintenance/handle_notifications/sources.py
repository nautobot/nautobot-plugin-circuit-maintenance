--- conflicted
+++ resolved
@@ -411,25 +411,13 @@
         else:
             search_criteria = f"({since_date})"
             messages = self.session.search(None, search_criteria)[1][0]
-            msg_ids.extend = messages.split()
+            msg_ids.extend(messages.split())
             if settings.DEBUG:
                 job_logger.log_debug(
                     message=(
                         f"Fetched {len(messages.split())} emails from {self.name} source using search pattern: {search_criteria}."
                     ),
                 )
-<<<<<<< HEAD
-=======
-        else:
-            search_criteria = f"({since_date})"
-            messages = self.session.search(None, search_criteria)[1][0]
-            msg_ids.extend(messages.split())
-            job_logger.log_debug(
-                message=(
-                    f"Fetched {len(messages.split())} emails from {self.name} source using search pattern: {search_criteria}."
-                ),
-            )
->>>>>>> f5172a95
 
         received_notifications = []
         for msg_id in msg_ids:
