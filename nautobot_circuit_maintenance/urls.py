--- conflicted
+++ resolved
@@ -104,13 +104,9 @@
     path("source/edit/", views.NotificationSourceBulkEditView.as_view(), name="notificationsource_bulk_edit"),
     path("source/<slug:slug>/edit/", views.NotificationSourceEditView.as_view(), name="notificationsource_edit"),
     path("source/<slug:slug>/", views.NotificationSourceView.as_view(), name="notificationsource"),
-<<<<<<< HEAD
     path(
         "source/<slug:slug>/validate/", views.NotificationSourceValidate.as_view(), name="notificationsource_validate"
     ),
-    path("source/edit/", views.NotificationSourceBulkEditView.as_view(), name="notificationsource_bulk_edit"),
-=======
->>>>>>> 5d819d09
     path(
         "source/<slug:slug>/changelog/",
         ObjectChangeLogView.as_view(),
