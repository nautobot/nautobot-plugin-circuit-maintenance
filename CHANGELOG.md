# Changelog

## v0.1.10

<<<<<<< HEAD
### Added

- #73: Add new application metric: `Circuit Operational status` to show the circuit status depending on related Circuit Maintenances.
=======
### Fixed

- #74: Fix Gmail API `after` format.
>>>>>>> 3fe122d3

## v0.1.9 - 2021-08-12

### Changed

- Bump `circuit-maintenance-parser` to v1.2.3 to accept more `click` versions and do not conflict with `nautobot` 1.1.2.

## v0.1.8 - 2021-08-12

### Added

- #51: Add a Custom Field in Provider, `provider_parser_circuit_maintenances` to allow custom mapping of the provider type class used from the `circuit-maintenance-parser` library.
- #54: Add a plugin option to define the number of days back to retrieve notifications on the first run of the plugin, before it has one previous notification as a reference.
- #63: Add a `attach_all_providers` flag in the `NotificationSource` plugin config to signal that any new Provider added will be automatically attached to the `NotificationSource`.

### Changed

- #51: Improve Development Environment and upgrade Nautobot version to 1.1.0

### Fixed

- #53: The **SINCE** filter to receive email notifications is extended on day in the past in order to get notifications from the same day as the last notifications stored.
- #61: Add rendering of `custom_fields` and `relationships` in all the detail_views of the plugin, `tags` in `PrimaryModel` detail view and the `export` action button on the object list views.
- #62: Fix Href from Circuit to related Circuit Maintenances.

## v0.1.7 - 2021-07-27

### Added

- #42:
  - Add stack trace to job log on exception
  - IMAP and GMail notification sources now support a `source_header` configuration parameter to allow for cases where `From` is not the relevant header to inspect.

### Fixed

- #42:
  - Avoid an exception if some Providers do not have a populated `emails_circuit_maintenance` value
  - `extract_email_source()` now correctly handles email addresses containing dash characters.
  - Avoid an exception on processing a non-multipart email payload
  - Don't try to create a `RawNotification` if no `raw_payload` could be extracted from the notification.

## v0.1.6 - 2021-07-14

### Added

- #36 - Add Gmail API OAuth Source type to Notification Sources

## v0.1.5 - 2021-06-25

### Fixed

- #32 - Fix permissions to list `NotificationSources` in navigation menu
- #33 - Add proper migration of Source field for `RawNotification`

## v0.1.4 - 2021-06-23

### Changed

- #23 - Make notifications more agnostic to multiple source types and improve `RawNotification` model
- #25 - Add a Validation view for Notification Sources
- #26 - Add Gmail API Service Account Source type to Notification Sources
- #27 - Improve Notification Source UX
- #28 - Bump `circuit-maintenance-parser` to version 1.2.1

### Fixed

- #24 - Fix Bulk Edit Notification Source

## v0.1.3 - 2021-06-10

### Fixed

- #19 - Fix Readme format

## v0.1.2 - 2021-06-10

### Fixed

- #11 - Fix images links from PyPI

### Changed

- #13 - Move Notification Source secrets to configuration.py and refactor class to get ready for new integrations

## v0.1.1 - 2021-05-14

### Fixed

- #8 - fix NotificationSource update with previous password
- #8 - fix Custom Validator update
- #8 - Rename EmailSettingsServer model to NotificationSource

## v0.1.0 - 2021-05-03

Initial release<|MERGE_RESOLUTION|>--- conflicted
+++ resolved
@@ -2,15 +2,13 @@
 
 ## v0.1.10
 
-<<<<<<< HEAD
 ### Added
 
 - #73: Add new application metric: `Circuit Operational status` to show the circuit status depending on related Circuit Maintenances.
-=======
+
 ### Fixed
 
 - #74: Fix Gmail API `after` format.
->>>>>>> 3fe122d3
 
 ## v0.1.9 - 2021-08-12
 
