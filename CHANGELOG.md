# Changelog

<<<<<<< HEAD
## v0.2.5

### Fix

- #113: In `CircuitMaintenace` detail view, when the parsed notifications are listed, instead of using the date of the parsing action, we show the date when the original notification was sent.

## v0.2.4
=======
## v0.2.4 - 2021-09-20
>>>>>>> 14bac0be

### Fix

- #108: Do not use the `IntegrityError` exception to avoid duplicating entries by verifying that the object exists before creating it.

## v0.2.3 - 2021-09-17

### Fix

- #104: When creating `RawNotification` we validate the `Integrity` exception from the DB to avoid postponing the error and handling it gracefully. Also, the `RawNotification.date` is now taken directly from the email notification `Date` instead of waiting for the parsing output, that will contain the same value in the `stamp` attribute.

## v0.2.2 - 2021-09-17

### Fix

- #99: Change uniqueness for `RawNotification`.
- #100: Improve traceback formatting in case of exception during `process_raw_notification()`.

## v0.2.1 - 2021-09-16

### Added

- #95: Add `emailmessage` info when getting error due not able to get email sender address.

## v0.2.0 - 2021-09-15

### Added

- #81: Extend Circuit Maintenance ID to include the Provider and the Maintenace ID to make it unique among multiple Providers.
- #86, #88: Adopt new `circuit-maintenance-parser` to simplify email related code. Use `stamp` from notification to define the date of the `RawNotification`. Limit the size of the store `RawNotification` via configuration file.

### Fixed

- #76: Fix IMAP authentication logic that was not cleaning session after authentication failure.
- #85: Fix how the attach_all_providers feature was updated between restarts.

## v0.1.10 - 2021-09-01

### Added

- #73: Add new application metric: `circuit_maintenance_status` to show the circuit status depending on related Circuit Maintenances.
- #78: Add optional `extra_scopes` config parameter to use with Gmail notification sources.

### Fixed

- #74: Fix Gmail API `after` format.

## v0.1.9 - 2021-08-12

### Changed

- Bump `circuit-maintenance-parser` to v1.2.3 to accept more `click` versions and do not conflict with `nautobot` 1.1.2.

## v0.1.8 - 2021-08-12

### Added

- #51: Add a Custom Field in Provider, `provider_parser_circuit_maintenances` to allow custom mapping of the provider type class used from the `circuit-maintenance-parser` library.
- #54: Add a plugin option to define the number of days back to retrieve notifications on the first run of the plugin, before it has one previous notification as a reference.
- #63: Add a `attach_all_providers` flag in the `NotificationSource` plugin config to signal that any new Provider added will be automatically attached to the `NotificationSource`.

### Changed

- #51: Improve Development Environment and upgrade Nautobot version to 1.1.0

### Fixed

- #53: The **SINCE** filter to receive email notifications is extended on day in the past in order to get notifications from the same day as the last notifications stored.
- #61: Add rendering of `custom_fields` and `relationships` in all the detail_views of the plugin, `tags` in `PrimaryModel` detail view and the `export` action button on the object list views.
- #62: Fix Href from Circuit to related Circuit Maintenances.

## v0.1.7 - 2021-07-27

### Added

- #42:
  - Add stack trace to job log on exception
  - IMAP and GMail notification sources now support a `source_header` configuration parameter to allow for cases where `From` is not the relevant header to inspect.

### Fixed

- #42:
  - Avoid an exception if some Providers do not have a populated `emails_circuit_maintenance` value
  - `extract_email_source()` now correctly handles email addresses containing dash characters.
  - Avoid an exception on processing a non-multipart email payload
  - Don't try to create a `RawNotification` if no `raw_payload` could be extracted from the notification.

## v0.1.6 - 2021-07-14

### Added

- #36 - Add Gmail API OAuth Source type to Notification Sources

## v0.1.5 - 2021-06-25

### Fixed

- #32 - Fix permissions to list `NotificationSources` in navigation menu
- #33 - Add proper migration of Source field for `RawNotification`

## v0.1.4 - 2021-06-23

### Changed

- #23 - Make notifications more agnostic to multiple source types and improve `RawNotification` model
- #25 - Add a Validation view for Notification Sources
- #26 - Add Gmail API Service Account Source type to Notification Sources
- #27 - Improve Notification Source UX
- #28 - Bump `circuit-maintenance-parser` to version 1.2.1

### Fixed

- #24 - Fix Bulk Edit Notification Source

## v0.1.3 - 2021-06-10

### Fixed

- #19 - Fix Readme format

## v0.1.2 - 2021-06-10

### Fixed

- #11 - Fix images links from PyPI

### Changed

- #13 - Move Notification Source secrets to configuration.py and refactor class to get ready for new integrations

## v0.1.1 - 2021-05-14

### Fixed

- #8 - fix NotificationSource update with previous password
- #8 - fix Custom Validator update
- #8 - Rename EmailSettingsServer model to NotificationSource

## v0.1.0 - 2021-05-03

Initial release<|MERGE_RESOLUTION|>--- conflicted
+++ resolved
@@ -1,16 +1,12 @@
 # Changelog
 
-<<<<<<< HEAD
 ## v0.2.5
 
 ### Fix
 
 - #113: In `CircuitMaintenace` detail view, when the parsed notifications are listed, instead of using the date of the parsing action, we show the date when the original notification was sent.
 
-## v0.2.4
-=======
 ## v0.2.4 - 2021-09-20
->>>>>>> 14bac0be
 
 ### Fix
 
