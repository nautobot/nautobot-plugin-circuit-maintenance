# Changelog

## v0.1.10

### Added

<<<<<<< HEAD
- #78: Add optional `extra_scopes` config parameter to use with Gmail notification sources.
=======
- #73: Add new application metric: `circuit_maintenance_status` to show the circuit status depending on related Circuit Maintenances.
>>>>>>> 2dfb64ac

### Fixed

- #74: Fix Gmail API `after` format.

## v0.1.9 - 2021-08-12

### Changed

- Bump `circuit-maintenance-parser` to v1.2.3 to accept more `click` versions and do not conflict with `nautobot` 1.1.2.

## v0.1.8 - 2021-08-12

### Added

- #51: Add a Custom Field in Provider, `provider_parser_circuit_maintenances` to allow custom mapping of the provider type class used from the `circuit-maintenance-parser` library.
- #54: Add a plugin option to define the number of days back to retrieve notifications on the first run of the plugin, before it has one previous notification as a reference.
- #63: Add a `attach_all_providers` flag in the `NotificationSource` plugin config to signal that any new Provider added will be automatically attached to the `NotificationSource`.

### Changed

- #51: Improve Development Environment and upgrade Nautobot version to 1.1.0

### Fixed

- #53: The **SINCE** filter to receive email notifications is extended on day in the past in order to get notifications from the same day as the last notifications stored.
- #61: Add rendering of `custom_fields` and `relationships` in all the detail_views of the plugin, `tags` in `PrimaryModel` detail view and the `export` action button on the object list views.
- #62: Fix Href from Circuit to related Circuit Maintenances.

## v0.1.7 - 2021-07-27

### Added

- #42:
  - Add stack trace to job log on exception
  - IMAP and GMail notification sources now support a `source_header` configuration parameter to allow for cases where `From` is not the relevant header to inspect.

### Fixed

- #42:
  - Avoid an exception if some Providers do not have a populated `emails_circuit_maintenance` value
  - `extract_email_source()` now correctly handles email addresses containing dash characters.
  - Avoid an exception on processing a non-multipart email payload
  - Don't try to create a `RawNotification` if no `raw_payload` could be extracted from the notification.

## v0.1.6 - 2021-07-14

### Added

- #36 - Add Gmail API OAuth Source type to Notification Sources

## v0.1.5 - 2021-06-25

### Fixed

- #32 - Fix permissions to list `NotificationSources` in navigation menu
- #33 - Add proper migration of Source field for `RawNotification`

## v0.1.4 - 2021-06-23

### Changed

- #23 - Make notifications more agnostic to multiple source types and improve `RawNotification` model
- #25 - Add a Validation view for Notification Sources
- #26 - Add Gmail API Service Account Source type to Notification Sources
- #27 - Improve Notification Source UX
- #28 - Bump `circuit-maintenance-parser` to version 1.2.1

### Fixed

- #24 - Fix Bulk Edit Notification Source

## v0.1.3 - 2021-06-10

### Fixed

- #19 - Fix Readme format

## v0.1.2 - 2021-06-10

### Fixed

- #11 - Fix images links from PyPI

### Changed

- #13 - Move Notification Source secrets to configuration.py and refactor class to get ready for new integrations

## v0.1.1 - 2021-05-14

### Fixed

- #8 - fix NotificationSource update with previous password
- #8 - fix Custom Validator update
- #8 - Rename EmailSettingsServer model to NotificationSource

## v0.1.0 - 2021-05-03

Initial release<|MERGE_RESOLUTION|>--- conflicted
+++ resolved
@@ -4,11 +4,8 @@
 
 ### Added
 
-<<<<<<< HEAD
+- #73: Add new application metric: `circuit_maintenance_status` to show the circuit status depending on related Circuit Maintenances.
 - #78: Add optional `extra_scopes` config parameter to use with Gmail notification sources.
-=======
-- #73: Add new application metric: `circuit_maintenance_status` to show the circuit status depending on related Circuit Maintenances.
->>>>>>> 2dfb64ac
 
 ### Fixed
 
